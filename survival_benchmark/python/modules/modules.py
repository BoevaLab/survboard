import torch
import torch.nn.functional as F
from skorch.net import NeuralNet
from sksurv.linear_model.coxph import BreslowEstimator
from torch import nn

from survival_benchmark.python.utils.utils import (
    flatten,
    inverse_transform_survival_target,
)


class BaseSurvivalNeuralNet(NeuralNet):
    def get_loss(self, y_pred, y_true, X=None, training=False):
        return self.criterion_(y_pred, y_true)


class HazardRegression(nn.Module):
    def __init__(
        self,
        input_dimension,
        n_output,
        hidden_layer_sizes,
        activation=nn.ReLU,
        p_dropout=0.0,
    ) -> None:
        super().__init__()
        hidden_layer_sizes = hidden_layer_sizes + [n_output]
        self.activation = activation
        self.p_dropout = p_dropout
        self.hidden_layer_sizes = hidden_layer_sizes
        self.n_output = n_output
        self.hazard = nn.Sequential(
            *flatten(
                [
                    nn.Linear(input_dimension, hidden_layer_sizes[0]),
                    nn.ReLU(),
                    nn.BatchNorm1d(hidden_layer_sizes[0]),
                    nn.Dropout(p_dropout),
                ]
                + [
                    [
                        nn.Linear(
                            hidden_layer_sizes[i],
                            hidden_layer_sizes[i + 1],
                            bias=bool(i == (len(hidden_layer_sizes) - 1)),
                        ),
                        nn.ReLU(),
                        nn.BatchNorm1d(hidden_layer_sizes[i + 1]),
                        nn.Dropout(p_dropout),
                    ]
                    for i in range(len(hidden_layer_sizes) - 1)
                ]
            )
        )
        self.hazard = self.hazard[:-3]

    def forward(self, X):
        return self.hazard(X)


class DeepSurv(nn.Module):
    def __init__(
        self,
        input_dimension,
        hidden_layer_sizes,
        activation=nn.ReLU,
        p_dropout=0.0,
    ):
        super().__init__()
<<<<<<< HEAD
        self.log_hazard = HazardRegression(input_dimension, 1, hidden_layer_sizes, activation, p_dropout)
=======
        self.log_hazard = HazardRegression(
            input_dimension, 1, hidden_layer_sizes, activation, p_dropout
        )
        self.input_dimension = input_dimension
        self.hidden_layer_sizes = hidden_layer_sizes
        self.activation = activation
        self.p_dropout = p_dropout
>>>>>>> eb7b1b4e

    def forward(self, x):
        return self.log_hazard(x)


class GDP(nn.Module):
    def __init__(
        self,
        blocks,
        hidden_layer_sizes,
        activation=nn.ReLU,
        p_dropout=0.0,
        scale=0.001,
        alpha=0.5,
    ):
        super().__init__()
        self.log_hazard = HazardRegression(
            sum([len(block) for block in blocks]),
            1,
            hidden_layer_sizes,
            activation,
            p_dropout,
        )
        self.blocks = blocks
        self.hidden_layer_sizes = hidden_layer_sizes
        self.activation = activation
        self.p_dropout = p_dropout
        self.scale = scale
        self.alpha = alpha

    def forward(self, x):
        return self.log_hazard(x)


class CoxPHNet(BaseSurvivalNeuralNet):
    def fit(self, X, y=None, **fit_params):
        if not self.warm_start or not self.initialized_:
            self.initialize()

        time, event = inverse_transform_survival_target(y)
        self.train_time = time
        self.train_event = event
        self.partial_fit(X, y, **fit_params)
        self.fit_breslow(
            self.module_.forward(torch.tensor(X)).detach().numpy().ravel(),
            time,
            event,
        )
        return self

    def fit_breslow(self, log_hazard_ratios, time, event):
        self.breslow = BreslowEstimator().fit(log_hazard_ratios, event, time)

    def predict_survival_function(self, X):
        log_hazard_ratios = self.forward(X)
        survival_function = self.breslow.get_survival_function(log_hazard_ratios)
        return survival_function

    def predict(self, X):
        log_hazard_ratios = self.forward(X)
        return log_hazard_ratios


class CheerlaEtAlNet(CoxPHNet):
    def get_loss(self, y_pred, y_true, X=None, training=False):
        criterion = self.criterion_(y_pred, y_true, self.module_.M)
        return criterion

    def fit(self, X, y=None, **fit_params):
        if not self.warm_start or not self.initialized_:
            self.initialize()

        time, event = inverse_transform_survival_target(y)
        self.train_time = time
        self.train_event = event
        self.partial_fit(X, y, **fit_params)
        self.fit_breslow(
            self.module_.forward(torch.tensor(X))[0].detach().cpu().numpy().ravel(),
            time,
            event,
        )
        return self

    def forward(self, X, training=False, device="cpu"):
        y_infer = list(self.forward_iter(X, training=training, device=device))[0][0]
        return y_infer


class GDPNet(CoxPHNet):
    def get_loss(self, y_pred, y_true, X=None, training=False):
        criterion = self.criterion_(y_pred, y_true)
        for block in self.module_.blocks:
            group_lasso = torch.sum(
                torch.stack(
                    [
                        torch.sqrt(torch.tensor(len(block)))
                        * torch.norm(
                            self.module_.log_hazard.hazard[0].weight[:, block],
                            p=2,
                        )
                    ]
                )
            )

<<<<<<< HEAD
        weight_decay = torch.sum(
            torch.stack([torch.square(torch.norm(i, p=2)) for i in self.module_.log_hazard.hazard[1:].parameters()])
        )
        print(weight_decay)
        print(group_lasso)
        print(criterion)
        return criterion + self.module_.lambdaq * weight_decay + self.module_.alpha * group_lasso
=======
        lasso = torch.sum(
            torch.stack(
                [
                    torch.norm(i, p=1)
                    for i in self.module_.log_hazard.hazard[1:].parameters()
                ]
            )
        )
        return (
            criterion
            + self.module_.scale * (1 - self.module_.alpha) * lasso
            + self.module_.scale * self.module_.alpha * group_lasso
        )
>>>>>>> eb7b1b4e


# Adapted from: https://github.com/gevaertlab/MultimodalPrognosis/blob/master/modules.py
class Highway(nn.Module):
    def __init__(self, size, num_layers, f):

        super(Highway, self).__init__()

        self.num_layers = num_layers
        self.nonlinear = nn.ModuleList([nn.Linear(size, size) for _ in range(num_layers)])
        self.linear = nn.ModuleList([nn.Linear(size, size) for _ in range(num_layers)])
        self.gate = nn.ModuleList([nn.Linear(size, size) for _ in range(num_layers)])
        self.f = f

    def forward(self, x):
        for layer in range(self.num_layers):
            gate = torch.sigmoid(self.gate[layer](x))
            nonlinear = self.f(self.nonlinear[layer](x))
            linear = self.linear[layer](x)
            x = gate * nonlinear + (1 - gate) * linear

        return x


class cheerla_et_al_genomic_encoder(nn.Module):
    def __init__(
        self,
        input_dimension,
        encoding_dimension,
        p_dropout=0.0,
        highway_cycles=10,
        device=torch.device("cuda" if torch.cuda.is_available() else "cpu")
    ) -> None:
        super().__init__()
        self.encode = nn.Sequential(
            nn.Linear(input_dimension, encoding_dimension),
            Highway(encoding_dimension, highway_cycles, F.relu),
            nn.Dropout(p_dropout),
            nn.Sigmoid(),
        )
        self.input_dimension = input_dimension
        self.encoding_dimension = encoding_dimension
        self.p_dropout = p_dropout
        self.highway_cycles = highway_cycles
        self.device = device

    def forward(self, X):
        return self.encode(X.to(self.device))


class cheerla_et_al_clinical_encoder(nn.Module):
    def __init__(self, input_dimension, encoding_dimension=512, device=torch.device("cuda" if torch.cuda.is_available() else "cpu")) -> None:
        super().__init__()
<<<<<<< HEAD
        self.encode = nn.Sequential(nn.Linear(input_dimension, encoding_dimension), nn.Sigmoid())
=======
        self.device = device
        self.encode = nn.Sequential(
            nn.Linear(input_dimension, encoding_dimension), nn.Sigmoid()
        )
        self.input_dimension = input_dimension
        self.encoding_dimension = encoding_dimension
>>>>>>> eb7b1b4e

    def forward(self, X):
        return self.encode(X.to(self.device))


class cheerla_et_al(nn.Module):
    def __init__(
        self,
        blocks,
        encoding_dimension,
        p_dropout=0.0,
        M=0.1,
        p_multimodal_dropout=0.25,
    ) -> None:
        super().__init__()
        block_encoders = [cheerla_et_al_clinical_encoder(len(blocks[0]), encoding_dimension)] + [
            cheerla_et_al_genomic_encoder(len(i), encoding_dimension, p_dropout) for i in blocks[1:]
        ]
        self.block_encoders = nn.ModuleList(block_encoders)
        self.hazard = HazardRegression(encoding_dimension, 1, [128], nn.Sigmoid, p_dropout)
        self.blocks = blocks
        self.encoding_dimension = encoding_dimension
        self.p_dropout = p_dropout
        self.M = M
        self.p_multimodal_dropout = p_multimodal_dropout

    def multimodal_dropout(self, X, p_dropout, blocks, upweight=True):
        for block in blocks:
            if not torch.all(X[:, block] == 0):
<<<<<<< HEAD
                msk = torch.where((torch.rand(X.shape[0]) <= p_dropout).long())[0]
                X[:, torch.tensor(block)][msk, :] = torch.zeros(X[:, torch.tensor(block)][msk, :].shape)
=======
                msk = torch.where(
                    (torch.rand(X.shape[0]) <= p_dropout).long()
                )[0]
                X[:, torch.tensor(block)][msk, :] = torch.zeros(
                    X[:, torch.tensor(block)][msk, :].shape
                )

        # Subset out patients for which all modalities are missing
        msk = torch.where(
            torch.logical_not(torch.sum(X == 0, axis=1) == X.shape[0])
        )[0]
        X = X[msk, :]
>>>>>>> eb7b1b4e
        if upweight:
            X = X / (1 - p_dropout)
        return X, msk

    def forward(self, X):
        if self.p_multimodal_dropout > 0 and self.training:
<<<<<<< HEAD
            X = self.multimodal_dropout(X, self.p_multimodal_dropout, self.blocks)
        block_encoded = [self.block_encoders[i](X[:, self.blocks[i]]) for i in range(len(self.blocks))]
        # Only take non-missing and non-dropped modalities into account
        joint = torch.sum(torch.stack(block_encoded, axis=2), axis=2) / torch.sum(
            torch.stack(block_encoded, axis=2) != 0, axis=2
        )
=======
            X, msk = self.multimodal_dropout(
                X, self.p_multimodal_dropout, self.blocks
            )
        else:
            msk = torch.ones(X.shape[0])
        block_encoded = [
            self.block_encoders[i](X[:, self.blocks[i]])
            for i in range(len(self.blocks))
        ]
        # Only take non-missing and non-dropped modalities into account
        # if self.training:
        joint = torch.sum(
            torch.stack(block_encoded, axis=2), axis=2
        ) / torch.sum(torch.stack(block_encoded, axis=2) != 0, axis=2)
>>>>>>> eb7b1b4e
        hazard = self.hazard(joint)
        return hazard, block_encoded, msk.long()<|MERGE_RESOLUTION|>--- conflicted
+++ resolved
@@ -68,9 +68,7 @@
         p_dropout=0.0,
     ):
         super().__init__()
-<<<<<<< HEAD
-        self.log_hazard = HazardRegression(input_dimension, 1, hidden_layer_sizes, activation, p_dropout)
-=======
+
         self.log_hazard = HazardRegression(
             input_dimension, 1, hidden_layer_sizes, activation, p_dropout
         )
@@ -78,7 +76,7 @@
         self.hidden_layer_sizes = hidden_layer_sizes
         self.activation = activation
         self.p_dropout = p_dropout
->>>>>>> eb7b1b4e
+
 
     def forward(self, x):
         return self.log_hazard(x)
@@ -183,15 +181,8 @@
                 )
             )
 
-<<<<<<< HEAD
-        weight_decay = torch.sum(
-            torch.stack([torch.square(torch.norm(i, p=2)) for i in self.module_.log_hazard.hazard[1:].parameters()])
-        )
-        print(weight_decay)
-        print(group_lasso)
-        print(criterion)
-        return criterion + self.module_.lambdaq * weight_decay + self.module_.alpha * group_lasso
-=======
+
+
         lasso = torch.sum(
             torch.stack(
                 [
@@ -205,7 +196,7 @@
             + self.module_.scale * (1 - self.module_.alpha) * lasso
             + self.module_.scale * self.module_.alpha * group_lasso
         )
->>>>>>> eb7b1b4e
+
 
 
 # Adapted from: https://github.com/gevaertlab/MultimodalPrognosis/blob/master/modules.py
@@ -259,16 +250,14 @@
 class cheerla_et_al_clinical_encoder(nn.Module):
     def __init__(self, input_dimension, encoding_dimension=512, device=torch.device("cuda" if torch.cuda.is_available() else "cpu")) -> None:
         super().__init__()
-<<<<<<< HEAD
-        self.encode = nn.Sequential(nn.Linear(input_dimension, encoding_dimension), nn.Sigmoid())
-=======
+
         self.device = device
         self.encode = nn.Sequential(
             nn.Linear(input_dimension, encoding_dimension), nn.Sigmoid()
         )
         self.input_dimension = input_dimension
         self.encoding_dimension = encoding_dimension
->>>>>>> eb7b1b4e
+
 
     def forward(self, X):
         return self.encode(X.to(self.device))
@@ -298,10 +287,7 @@
     def multimodal_dropout(self, X, p_dropout, blocks, upweight=True):
         for block in blocks:
             if not torch.all(X[:, block] == 0):
-<<<<<<< HEAD
-                msk = torch.where((torch.rand(X.shape[0]) <= p_dropout).long())[0]
-                X[:, torch.tensor(block)][msk, :] = torch.zeros(X[:, torch.tensor(block)][msk, :].shape)
-=======
+
                 msk = torch.where(
                     (torch.rand(X.shape[0]) <= p_dropout).long()
                 )[0]
@@ -314,21 +300,14 @@
             torch.logical_not(torch.sum(X == 0, axis=1) == X.shape[0])
         )[0]
         X = X[msk, :]
->>>>>>> eb7b1b4e
+
         if upweight:
             X = X / (1 - p_dropout)
         return X, msk
 
     def forward(self, X):
         if self.p_multimodal_dropout > 0 and self.training:
-<<<<<<< HEAD
-            X = self.multimodal_dropout(X, self.p_multimodal_dropout, self.blocks)
-        block_encoded = [self.block_encoders[i](X[:, self.blocks[i]]) for i in range(len(self.blocks))]
-        # Only take non-missing and non-dropped modalities into account
-        joint = torch.sum(torch.stack(block_encoded, axis=2), axis=2) / torch.sum(
-            torch.stack(block_encoded, axis=2) != 0, axis=2
-        )
-=======
+
             X, msk = self.multimodal_dropout(
                 X, self.p_multimodal_dropout, self.blocks
             )
@@ -343,6 +322,6 @@
         joint = torch.sum(
             torch.stack(block_encoded, axis=2), axis=2
         ) / torch.sum(torch.stack(block_encoded, axis=2) != 0, axis=2)
->>>>>>> eb7b1b4e
+
         hazard = self.hazard(joint)
         return hazard, block_encoded, msk.long()