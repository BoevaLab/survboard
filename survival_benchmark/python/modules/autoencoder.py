--- conflicted
+++ resolved
@@ -41,11 +41,7 @@
         bias = [True] * (self.layers - 1) + [self.bias_last]
 
         if len(self.hidden_size) != self.layers and self.scaling_factor is not None:
-<<<<<<< HEAD
-            hidden_size_generated = []
-=======
             hidden_size_generated = [self.input_size]
->>>>>>> 05d961df
             # factor = (self.reduction_factor - 1) / self.reduction_factor
             for layer in range(self.layers):
                 try:
@@ -72,11 +68,7 @@
         modules = []
         self.hidden_units = [self.input_size] + self.hidden_size
         for layer in range(self.layers):
-<<<<<<< HEAD
-            modules.append(nn.Linear(int(self.hidden_units[layer]), int(self.hidden_units[layer + 1])))
-=======
             modules.append(nn.Linear(self.hidden_units[layer], self.hidden_units[layer + 1], bias=bias[layer]))
->>>>>>> 05d961df
             if self.activation[layer] != "None":
                 modules.append(ACTIVATION_FN_FACTORY[self.activation[layer]])
             if self.dropout > 0:
