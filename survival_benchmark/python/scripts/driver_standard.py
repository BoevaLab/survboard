--- conflicted
+++ resolved
@@ -42,15 +42,6 @@
     {
         "lr": loguniform(0.0001, 0.01),
         "module__p_dropout": uniform(0.0, 0.5),
-<<<<<<< HEAD
-=======
-        "optimizer__weight_decay": loguniform(0.0001, 0.01),
-        "batch_size": [64, 128, 256],
-    },
-    {
-        "lr": loguniform(0.0001, 0.01),
-        "module__p_dropout": uniform(0.0, 0.5),
->>>>>>> 82946278
         "module__alpha": uniform(0.0, 1.0),
         "module__scale": loguniform(0.0001, 0.01),
         "batch_size": [64, 128, 256],
@@ -76,17 +67,10 @@
         greater_is_better=False,
     )
     for project in ["TCGA", "TARGET", "ICGC"]:
-<<<<<<< HEAD
         for ix in range(2):
             print(f"Starting model: {model_mapping[ix]}")
             for cancer in config[f"{project.tolower()}_cancers"]:
                 print(f"Starting cancer: {cancer}")
-=======
-        for ix in range(3):
-            logger.info(f"Starting model: {model_mapping[ix]}")
-            for cancer in config[f"{project.lower()}_cancers"]:
-                logger.info(f"Starting cancer: {cancer}")
->>>>>>> 82946278
                 data = pd.read_csv(
                     f"/dccstor/storage-1/survival_data/processed/{project}/{cancer}_data_complete_modalities_preprocessed.csv"
                 )
@@ -160,33 +144,6 @@
                     X_train = X_train.loc[:, msk]
                     X_test = X_test.loc[:, msk]
                     if ix == 0:
-<<<<<<< HEAD
-=======
-                        net = CheerlaEtAlNet(
-                            module=cheerla_et_al,
-                            module__blocks=get_blocks(X_train.columns),
-                            module__encoding_dimension=512,  # As in the paper
-                            module__p_multimodal_dropout=0.0,  # As in the paper
-                            criterion=cheerla_et_al_criterion,
-                            train_split=StratifiedSkorchSurvivalSplit(
-                                5, stratified=True
-                            ),
-                            optimizer=torch.optim.AdamW,
-                            verbose=0,
-                            callbacks=[
-                                ("seed", FixRandomSeed(config["seed"])),
-                                (
-                                    "sched",
-                                    LRScheduler(
-                                        torch.optim.lr_scheduler.ReduceLROnPlateau,
-                                        monitor="valid_loss",
-                                    ),
-                                ),
-                            ],
-                            device=device
-                        )
-                    elif ix == 1:
->>>>>>> 82946278
                         net = CoxPHNet(
                             module=DeepSurv,
                             module__input_dimension=X_train.shape[1],
@@ -252,41 +209,6 @@
                         y[train_ix.astype(int)].astype(str),
                     )
                     if ix == 0:
-<<<<<<< HEAD
-=======
-                        net = CheerlaEtAlNet(
-                            module=cheerla_et_al,
-                            module__blocks=get_blocks(X_train.columns),
-                            module__encoding_dimension=512,  # As in the paper
-                            module__p_multimodal_dropout=0.0,  # As in the paper
-                            criterion=cheerla_et_al_criterion,
-                            max_epochs=100,
-                            train_split=StratifiedSkorchSurvivalSplit(
-                                5, stratified=True
-                            ),
-                            verbose=1,
-                            callbacks=[
-                                ("seed", FixRandomSeed(config["seed"])),
-                                (
-                                    "sched",
-                                    LRScheduler(
-                                        torch.optim.lr_scheduler.ReduceLROnPlateau,
-                                        monitor="valid_loss",
-                                    ),
-                                ),
-                                (
-                                    "es",
-                                    EarlyStopping(
-                                        patience=10,
-                                        monitor="valid_loss",
-                                        load_best=True,
-                                    ),
-                                ),
-                            ],
-                            device=device
-                        )
-                    elif ix == 1:
->>>>>>> 82946278
                         net = CoxPHNet(
                             module=DeepSurv,
                             module__input_dimension=X_train.shape[1],
